--- conflicted
+++ resolved
@@ -4,14 +4,11 @@
 
 ## [Unreleased]
 
-<<<<<<< HEAD
 - The available socket options when adding a new component to the model should now show all valid
   options, rather than just showing frames in the model (#820)
-=======
 - The camera's location/fov is now editable in degrees
 - The camera's panning behavior is better when viewing a 3D scene via a viewport with a very skewed
   aspect ratio (e.g. when the model visualizer is tall and narrow, or short and wide)
->>>>>>> e46d57e6
 - Updated Sphinx to version 7.2.6, and the associated sphinx-book-theme to 1.1.0, which makes the
   documentation look a little nicer
 - Internal: the engine now uses strongly-typed angles (`osc::Radians` and `osc::Degrees`) to reduce
