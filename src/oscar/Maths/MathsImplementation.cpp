#include <oscar/Maths/AABB.hpp>
#include <oscar/Maths/BVH.hpp>
#include <oscar/Maths/CollisionTests.hpp>
#include <oscar/Maths/Disc.hpp>
#include <oscar/Maths/EasingFunctions.hpp>
#include <oscar/Maths/MathHelpers.hpp>
#include <oscar/Maths/Mat3.hpp>
#include <oscar/Maths/Mat4.hpp>
#include <oscar/Maths/Mat4x3.hpp>
#include <oscar/Maths/RayCollision.hpp>
#include <oscar/Maths/EulerPerspectiveCamera.hpp>
#include <oscar/Maths/Line.hpp>
#include <oscar/Maths/Plane.hpp>
#include <oscar/Maths/PolarPerspectiveCamera.hpp>
#include <oscar/Maths/Quat.hpp>
#include <oscar/Maths/Rect.hpp>
#include <oscar/Maths/Segment.hpp>
#include <oscar/Maths/Sphere.hpp>
#include <oscar/Maths/Tetrahedron.hpp>
#include <oscar/Maths/Transform.hpp>
#include <oscar/Maths/Triangle.hpp>
#include <oscar/Maths/Vec2.hpp>
#include <oscar/Maths/Vec3.hpp>
#include <oscar/Maths/Vec4.hpp>
#include <oscar/Utils/Assertions.hpp>
#include <oscar/Utils/SpanHelpers.hpp>

#include <glm/glm.hpp>
#include <glm/gtc/matrix_transform.hpp>
#include <glm/gtx/euler_angles.hpp>
#include <glm/gtx/matrix_decompose.hpp>

#include <algorithm>
#include <array>
#include <cmath>
#include <cstddef>
#include <functional>
#include <iterator>
#include <iostream>
#include <limits>
#include <memory>
#include <numbers>
#include <numeric>
#include <span>
#include <sstream>
#include <stack>
#include <stdexcept>
#include <utility>

using osc::AABB;
using osc::BVHCollision;
using osc::BVHNode;
using osc::BVHPrim;
using osc::Line;
using osc::RayCollision;
using osc::Sphere;
using osc::Triangle;
using osc::Vec3;

// osc::AABB implementation

std::ostream& osc::operator<<(std::ostream& o, AABB const& aabb)
{
    return o << "AABB(min = " << aabb.min << ", max = " << aabb.max << ')';
}


// BVH implementation

// BVH helpers
namespace
{
    AABB Union(std::span<BVHPrim const> prims)
    {
        AABB rv = prims.front().getBounds();
        for (auto it = prims.begin() + 1; it != prims.end(); ++it)
        {
            rv = Union(rv, it->getBounds());
        }
        return rv;
    }

    bool HasAVolume(Triangle const& t)
    {
        return !(t.p0 == t.p1 || t.p0 == t.p2 || t.p1 == t.p2);
    }

    // recursively build the BVH
    void BVH_RecursiveBuild(
        std::vector<BVHNode>& nodes,
        std::vector<BVHPrim>& prims,
        ptrdiff_t const begin,
        ptrdiff_t const n)
    {
        if (n == 1)
        {
            // recursion bottomed out: create a leaf node
            nodes.push_back(BVHNode::leaf(
                prims.at(begin).getBounds(),
                begin
            ));
            return;
        }

        // else: n >= 2, so partition the data appropriately and allocate an internal node

        ptrdiff_t midpoint = -1;
        ptrdiff_t internalNodeLoc = -1;
        {
            // allocate an appropriate internal node

            // compute bounding box of remaining (children) prims
            AABB const aabb = Union({prims.begin() + begin, static_cast<size_t>(n)});

            // compute slicing position along the longest dimension
            auto const longestDimIdx = LongestDimIndex(aabb);
            float const midpointX2 = aabb.min[longestDimIdx] + aabb.max[longestDimIdx];

            // returns true if a given primitive is below the midpoint along the dim
            auto const isBelowMidpoint = [longestDimIdx, midpointX2](BVHPrim const& p)
            {
                float const primMidpointX2 = p.getBounds().min[longestDimIdx] + p.getBounds().max[longestDimIdx];
                return primMidpointX2 <= midpointX2;
            };

            // partition prims into above/below the midpoint
            ptrdiff_t const end = begin + n;
            auto const it = std::partition(prims.begin() + begin, prims.begin() + end, isBelowMidpoint);

            midpoint = std::distance(prims.begin(), it);
            if (midpoint == begin || midpoint == end)
            {
                // edge-case: failed to spacially partition: just naievely partition
                midpoint = begin + n/2;
            }

            internalNodeLoc = static_cast<ptrdiff_t>(nodes.size());

            // push the internal node
            nodes.push_back(BVHNode::node(
                aabb,
                0  // the number of left-hand nodes is set later
            ));
        }

        // build left-hand subtree
        BVH_RecursiveBuild(nodes, prims, begin, midpoint-begin);

        // the left-hand build allocated nodes for the left hand side contiguously in memory
        ptrdiff_t numLhsNodes = (static_cast<ptrdiff_t>(nodes.size()) - 1) - internalNodeLoc;
        OSC_ASSERT(numLhsNodes > 0);
        nodes[internalNodeLoc].setNumLhsNodes(numLhsNodes);

        // build right node
        BVH_RecursiveBuild(nodes, prims, midpoint, (begin + n) - midpoint);
        OSC_ASSERT(internalNodeLoc+numLhsNodes < static_cast<ptrdiff_t>(nodes.size()));
    }

    // returns true if something hit (recursively)
    //
    // populates outparam with all AABB hits in depth-first order
    bool BVH_GetRayAABBCollisionsRecursive(
        std::vector<BVHNode> const& nodes,
        std::vector<BVHPrim> const& prims,
        Line const& ray,
        ptrdiff_t nodeidx,
        std::vector<BVHCollision>& out)
    {
        BVHNode const& node = nodes[nodeidx];

        // check ray-AABB intersection with the BVH node
        std::optional<RayCollision> res = osc::GetRayCollisionAABB(ray, node.getBounds());

        if (!res)
        {
            return false;  // no intersection with this node at all
        }

        if (node.isLeaf())
        {
            // it's a leaf node, so we've sucessfully found the AABB that intersected

            out.emplace_back(
                res->distance,
                res->position,
                prims[node.getFirstPrimOffset()].getID()
            );
            return true;
        }

        // else: we've "hit" an internal node and need to recurse to find the leaf
        bool const lhs = BVH_GetRayAABBCollisionsRecursive(nodes, prims, ray, nodeidx+1, out);
        bool const rhs = BVH_GetRayAABBCollisionsRecursive(nodes, prims, ray, nodeidx+node.getNumLhsNodes()+1, out);
        return lhs || rhs;
    }

    template<typename TIndex>
    std::optional<BVHCollision> BVH_GetClosestRayIndexedTriangleCollisionRecursive(
        std::vector<BVHNode> const& nodes,
        std::vector<BVHPrim> const& prims,
        std::span<Vec3 const> verts,
        std::span<TIndex const> indices,
        Line const& ray,
        float& closest,
        ptrdiff_t nodeidx)
    {
        BVHNode const& node = nodes[nodeidx];
        std::optional<RayCollision> const res = osc::GetRayCollisionAABB(ray, node.getBounds());

        if (!res)
        {
            return std::nullopt;  // didn't hit this node at all
        }

        if (res->distance > closest)
        {
            return std::nullopt;  // this AABB can't contain something closer
        }

        if (node.isLeaf())
        {
            // leaf node: check ray-triangle intersection

            BVHPrim const& p = prims.at(node.getFirstPrimOffset());

            Triangle const triangle =
            {
                osc::At(verts, osc::At(indices, p.getID())),
                osc::At(verts, osc::At(indices, p.getID()+1)),
                osc::At(verts, osc::At(indices, p.getID()+2)),
            };

            std::optional<RayCollision> const rayTriangleColl = osc::GetRayCollisionTriangle(ray, triangle);

            if (rayTriangleColl && rayTriangleColl->distance < closest)
            {
                closest = rayTriangleColl->distance;
                return BVHCollision{rayTriangleColl->distance, rayTriangleColl->position, p.getID()};
            }
            else
            {
                return std::nullopt;  // it didn't collide with the triangle
            }
        }

        // else: internal node: recurse
        std::optional<BVHCollision> const lhs = BVH_GetClosestRayIndexedTriangleCollisionRecursive(
            nodes,
            prims,
            verts,
            indices,
            ray,
            closest,
            nodeidx+1
        );
        std::optional<BVHCollision> const rhs = BVH_GetClosestRayIndexedTriangleCollisionRecursive(
            nodes,
            prims,
            verts,
            indices,
            ray,
            closest,
            nodeidx+node.getNumLhsNodes()+1
        );
        return rhs ? rhs : lhs;
    }

    template<typename TIndex>
    void BuildFromIndexedTriangles(
        std::vector<BVHNode>& nodes,
        std::vector<BVHPrim>& prims,
        std::span<Vec3 const> verts,
        std::span<TIndex const> indices)
    {
        // clear out any old data
        nodes.clear();
        prims.clear();

        // build up the prim list for each triangle
        prims.reserve(indices.size()/3);  // good guess
        for (size_t i = 0; (i+2) < indices.size(); i += 3)
        {
            osc::Triangle const t
            {
                osc::At(verts, indices[i]),
                osc::At(verts, indices[i+1]),
                osc::At(verts, indices[i+2]),
            };

            if (HasAVolume(t))
            {
                prims.emplace_back(static_cast<ptrdiff_t>(i), osc::AABBFromTriangle(t));
            }
        }

        if (!prims.empty())
        {
            BVH_RecursiveBuild(nodes, prims, 0, static_cast<ptrdiff_t>(prims.size()));
        }
    }

    template<typename TIndex>
    std::optional<osc::BVHCollision> GetClosestRayIndexedTriangleCollision(
        std::vector<BVHNode> const& nodes,
        std::vector<BVHPrim> const& prims,
        std::span<Vec3 const> verts,
        std::span<TIndex const> indices,
        osc::Line const& ray)
    {
        if (nodes.empty() || prims.empty() || indices.empty())
        {
            return std::nullopt;
        }

        float closest = std::numeric_limits<float>::max();
        return BVH_GetClosestRayIndexedTriangleCollisionRecursive(nodes, prims, verts, indices, ray, closest, 0);
    }
}

void osc::BVH::clear()
{
    m_Nodes.clear();
    m_Prims.clear();
}

void osc::BVH::buildFromIndexedTriangles(std::span<Vec3 const> verts, std::span<uint16_t const> indices)
{
    BuildFromIndexedTriangles<uint16_t>(
        m_Nodes,
        m_Prims,
        verts,
        indices
    );
}

void osc::BVH::buildFromIndexedTriangles(std::span<Vec3 const> verts, std::span<uint32_t const> indices)
{
    BuildFromIndexedTriangles<uint32_t>(
        m_Nodes,
        m_Prims,
        verts,
        indices
    );
}

std::optional<osc::BVHCollision> osc::BVH::getClosestRayIndexedTriangleCollision(
    std::span<Vec3 const> verts,
    std::span<uint16_t const> indices,
    Line const& line) const
{
    return GetClosestRayIndexedTriangleCollision<uint16_t>(
        m_Nodes,
        m_Prims,
        verts,
        indices,
        line
    );
}

std::optional<osc::BVHCollision> osc::BVH::getClosestRayIndexedTriangleCollision(
    std::span<Vec3 const> verts,
    std::span<uint32_t const> indices,
    Line const& line) const
{
    return GetClosestRayIndexedTriangleCollision<uint32_t>(
        m_Nodes,
        m_Prims,
        verts,
        indices,
        line
    );
}

void osc::BVH::buildFromAABBs(std::span<AABB const> aabbs)
{
    // clear out any old data
    clear();

    // build up prim list for each AABB (just copy the AABB)
    m_Prims.reserve(aabbs.size());  // good guess
    for (ptrdiff_t i = 0; i < std::ssize(aabbs); ++i)
    {
        if (!IsAPoint(aabbs[i]))
        {
            m_Prims.emplace_back(static_cast<ptrdiff_t>(i), aabbs[i]);
        }
    }

    if (!m_Prims.empty())
    {
        BVH_RecursiveBuild(
            m_Nodes,
            m_Prims,
            0,
            std::ssize(m_Prims)
        );
    }
}

std::vector<osc::BVHCollision> osc::BVH::getRayAABBCollisions(Line const& ray) const
{
    std::vector<BVHCollision> rv;

    if (m_Nodes.empty() || m_Prims.empty())
    {
        return rv;
    }

    BVH_GetRayAABBCollisionsRecursive(
        m_Nodes,
        m_Prims,
        ray,
        0,
        rv
    );

    return rv;
}

bool osc::BVH::empty() const
{
    return m_Nodes.empty();
}

size_t osc::BVH::getMaxDepth() const
{
    size_t cur = 0;
    size_t maxdepth = 0;
    std::stack<size_t> stack;

    while (cur < m_Nodes.size())
    {
        if (m_Nodes[cur].isLeaf())
        {
            // leaf node: compute its depth and continue traversal (if applicable)

            maxdepth = std::max(maxdepth, stack.size() + 1);

            if (stack.empty())
            {
                break;  // nowhere to traverse to: exit
            }
            else
            {
                // traverse up to a parent node and try the right-hand side
                size_t const next = stack.top();
                stack.pop();
                cur = next + m_Nodes[next].getNumLhsNodes() + 1;
            }
        }
        else
        {
            // internal node: push into the (right-hand) history stack and then
            //                traverse to the left-hand side

            stack.push(cur);
            cur += 1;
        }
    }

    return maxdepth;
}

std::optional<osc::AABB> osc::BVH::getRootAABB() const
{
    return !m_Nodes.empty() ? m_Nodes.front().getBounds() : std::optional<AABB>{};
}

void osc::BVH::forEachLeafNode(std::function<void(BVHNode const&)> const& f) const
{
    for (BVHNode const& node : m_Nodes)
    {
        if (node.isLeaf())
        {
            f(node);
        }
    }
}

void osc::BVH::forEachLeafOrInnerNodeUnordered(std::function<void(BVHNode const&)> const& f) const
{
    for (BVHNode const& node : m_Nodes)
    {
        f(node);
    }
}

// osc::Disc implementation

std::ostream& osc::operator<<(std::ostream& o, Disc const& d)
{
    return o << "Disc(origin = " << d.origin << ", normal = " << d.normal << ", radius = " << d.radius << ')';
}


// osc::EulerPerspectiveCamera implementation

osc::EulerPerspectiveCamera::EulerPerspectiveCamera() :
    origin{0.0f, 0.0f, 0.0f},
    pitch{0.0f},
    yaw{-std::numbers::pi_v<float>/2.0f},
    fov{std::numbers::pi_v<float> * 70.0f/180.0f},
    znear{0.1f},
    zfar{1000.0f}
{
}

osc::Vec3 osc::EulerPerspectiveCamera::getFront() const
{
    return glm::normalize(Vec3
    {
        std::cos(yaw) * std::cos(pitch),
        std::sin(pitch),
        std::sin(yaw) * std::cos(pitch),
    });
}

osc::Vec3 osc::EulerPerspectiveCamera::getUp() const
{
    return Vec3{0.0f, 1.0f, 0.0f};
}

osc::Vec3 osc::EulerPerspectiveCamera::getRight() const
{
    return glm::normalize(glm::cross(getFront(), getUp()));
}

osc::Mat4 osc::EulerPerspectiveCamera::getViewMtx() const
{
    return glm::lookAt(origin, origin + getFront(), getUp());
}

osc::Mat4 osc::EulerPerspectiveCamera::getProjMtx(float aspectRatio) const
{
    return glm::perspective(fov, aspectRatio, znear, zfar);
}


// osc::Line implementation

std::ostream& osc::operator<<(std::ostream& o, Line const& l)
{
    return o << "Line(origin = " << l.origin << ", direction = " << l.direction << ')';
}


// osc::Plane implementation

std::ostream& osc::operator<<(std::ostream& o, Plane const& p)
{
    return o << "Plane(origin = " << p.origin << ", normal = " << p.normal << ')';
}


// osc::PolarPerspectiveCamera implementation

namespace
{
    Vec3 PolarToCartesian(Vec3 focus, float radius, float theta, float phi)
    {
        float x = radius * std::sin(theta) * std::cos(phi);
        float y = radius * std::sin(phi);
        float z = radius * std::cos(theta) * std::cos(phi);

        return -focus + Vec3{x, y, z};
    }
}

osc::PolarPerspectiveCamera::PolarPerspectiveCamera() :
    radius{1.0f},
    theta{std::numbers::pi_v<float>/4.0f},
    phi{std::numbers::pi_v<float>/4.0f},
    focusPoint{0.0f, 0.0f, 0.0f},
    fov{120.0f},
    znear{0.1f},
    zfar{100.0f}
{
}

void osc::PolarPerspectiveCamera::reset()
{
    *this = {};
}

void osc::PolarPerspectiveCamera::pan(float aspectRatio, Vec2 delta)
{
    // how much panning is done depends on how far the camera is from the
    // origin (easy, with polar coordinates) *and* the FoV of the camera.
    float xAmt = delta.x * aspectRatio * (2.0f * std::tan(fov / 2.0f) * radius);
    float yAmt = -delta.y * (1.0f / aspectRatio) * (2.0f * std::tan(fov / 2.0f) * radius);

    // this assumes the scene is not rotated, so we need to rotate these
    // axes to match the scene's rotation
    Vec4 defaultPanningAx = {xAmt, yAmt, 0.0f, 1.0f};
    auto rotTheta = glm::rotate(glm::identity<Mat4>(), theta, Vec3{0.0f, 1.0f, 0.0f});
    auto thetaVec = glm::normalize(Vec3{std::sin(theta), 0.0f, std::cos(theta)});
    auto phiAxis = glm::cross(thetaVec, Vec3{0.0, 1.0f, 0.0f});
    auto rotPhi = glm::rotate(glm::identity<Mat4>(), phi, phiAxis);

    Vec4 panningAxes = rotPhi * rotTheta * defaultPanningAx;
    focusPoint.x += panningAxes.x;
    focusPoint.y += panningAxes.y;
    focusPoint.z += panningAxes.z;
}

void osc::PolarPerspectiveCamera::drag(Vec2 delta)
{
    theta += 2.0f * std::numbers::pi_v<float> * -delta.x;
    phi += 2.0f * std::numbers::pi_v<float> * delta.y;
}

void osc::PolarPerspectiveCamera::rescaleZNearAndZFarBasedOnRadius()
{
    // znear and zfar are only really dicated by the camera's radius, because
    // the radius is effectively the distance from the camera's focal point

    znear = 0.02f * radius;
    zfar = 20.0f * radius;
}

osc::Mat4 osc::PolarPerspectiveCamera::getViewMtx() const
{
    // camera: at a fixed position pointing at a fixed origin. The "camera"
    // works by translating + rotating all objects around that origin. Rotation
    // is expressed as polar coordinates. Camera panning is represented as a
    // translation vector.

    // this maths is a complete shitshow and I apologize. It just happens to work for now. It's a polar coordinate
    // system that shifts the world based on the camera pan

    auto rotTheta = glm::rotate(glm::identity<Mat4>(), -theta, Vec3{0.0f, 1.0f, 0.0f});
    auto thetaVec = glm::normalize(Vec3{std::sin(theta), 0.0f, std::cos(theta)});
    auto phiAxis = glm::cross(thetaVec, Vec3{0.0, 1.0f, 0.0f});
    auto rotPhi = glm::rotate(glm::identity<Mat4>(), -phi, phiAxis);
    auto panTranslate = glm::translate(glm::identity<Mat4>(), focusPoint);
    return glm::lookAt(
        Vec3(0.0f, 0.0f, radius),
        Vec3(0.0f, 0.0f, 0.0f),
        Vec3{0.0f, 1.0f, 0.0f}) * rotTheta * rotPhi * panTranslate;
}

osc::Mat4 osc::PolarPerspectiveCamera::getProjMtx(float aspectRatio) const
{
    return glm::perspective(fov, aspectRatio, znear, zfar);
}

osc::Vec3 osc::PolarPerspectiveCamera::getPos() const
{
    return PolarToCartesian(focusPoint, radius, theta, phi);
}

osc::Vec2 osc::PolarPerspectiveCamera::projectOntoScreenRect(Vec3 const& worldspaceLoc, Rect const& screenRect) const
{
    Vec2 dims = Dimensions(screenRect);
    Mat4 MV = getProjMtx(dims.x/dims.y) * getViewMtx();

    Vec4 ndc = MV * Vec4{worldspaceLoc, 1.0f};
    ndc /= ndc.w;  // perspective divide

    Vec2 ndc2D;
    ndc2D = {ndc.x, -ndc.y};        // [-1, 1], Y points down
    ndc2D += 1.0f;                  // [0, 2]
    ndc2D *= 0.5f;                  // [0, 1]
    ndc2D *= dims;                  // [0, w]
    ndc2D += screenRect.p1;         // [x, x + w]

    return ndc2D;
}

osc::Line osc::PolarPerspectiveCamera::unprojectTopLeftPosToWorldRay(Vec2 pos, Vec2 dims) const
{
    Mat4 const viewMatrix = getViewMtx();
    Mat4 const projectionMatrix = getProjMtx(dims.x/dims.y);

    return PerspectiveUnprojectTopLeftScreenPosToWorldRay(
        pos/dims,
        this->getPos(),
        viewMatrix,
        projectionMatrix
    );
}

osc::PolarPerspectiveCamera osc::CreateCameraWithRadius(float r)
{
    PolarPerspectiveCamera rv;
    rv.radius = r;
    return rv;
}

osc::PolarPerspectiveCamera osc::CreateCameraFocusedOn(AABB const& aabb)
{
    PolarPerspectiveCamera rv;
    AutoFocus(rv, aabb);
    return rv;
}

osc::Vec3 osc::RecommendedLightDirection(osc::PolarPerspectiveCamera const& c)
{
    // theta should track with the camera, so that the scene is always
    // illuminated from the viewer's perspective (#275)
    //
    // and the offset angle should try to closely match other GUIs, which tend to
    // light scenes right-to-left (almost +1 in Z, but slightly along -X also) - #590
    //
    // but don't offset this too much, because we are using double-sided normals
    // (#318, #168) and, if the camera is too angled relative to the PoV, it's
    // possible to see angled parts of the scene be illuminated from the back (which
    // should be impossible)
    float const theta = c.theta + std::numbers::pi_v<float>/8.0f;

    // #549: phi shouldn't track with the camera, because changing the "height"/"slope"
    // of the camera with shadow rendering (#10) looks bizzare
    float const phi = std::numbers::pi_v<float>/4.0f;

    Vec3 const p = PolarToCartesian(c.focusPoint, c.radius, theta, phi);

    return glm::normalize(-c.focusPoint - p);
}

void osc::FocusAlongX(osc::PolarPerspectiveCamera& camera)
{
    camera.theta = std::numbers::pi_v<float>/2.0f;
    camera.phi = 0.0f;
}

void osc::FocusAlongMinusX(osc::PolarPerspectiveCamera& camera)
{
    camera.theta = -std::numbers::pi_v<float>/2.0f;
    camera.phi = 0.0f;
}

void osc::FocusAlongY(osc::PolarPerspectiveCamera& camera)
{
    camera.theta = 0.0f;
    camera.phi = std::numbers::pi_v<float>/2.0f;
}

void osc::FocusAlongMinusY(osc::PolarPerspectiveCamera& camera)
{
    camera.theta = 0.0f;
    camera.phi = -std::numbers::pi_v<float>/2.0f;
}

void osc::FocusAlongZ(osc::PolarPerspectiveCamera& camera)
{
    camera.theta = 0.0f;
    camera.phi = 0.0f;
}

void osc::FocusAlongMinusZ(osc::PolarPerspectiveCamera& camera)
{
    camera.theta = std::numbers::pi_v<float>;
    camera.phi = 0.0f;
}

void osc::ZoomIn(osc::PolarPerspectiveCamera& camera)
{
    camera.radius *= 0.8f;
}

void osc::ZoomOut(osc::PolarPerspectiveCamera& camera)
{
    camera.radius *= 1.2f;
}

void osc::Reset(osc::PolarPerspectiveCamera& camera)
{
    camera = {};
    camera.theta = std::numbers::pi_v<float>/4.0f;
    camera.phi = std::numbers::pi_v<float>/4.0f;
}

void osc::AutoFocus(PolarPerspectiveCamera& camera, AABB const& elementAABB, float)
{
    Sphere const s = ToSphere(elementAABB);

    // auto-focus the camera with a minimum radius of 1m
    //
    // this will break autofocusing on very small models (e.g. insect legs) but
    // handles the edge-case of autofocusing an empty model (#552), which is a
    // more common use-case (e.g. for new users and users making human-sized models)
    camera.focusPoint = -s.origin;
    camera.radius = std::max(s.radius / std::tan(0.5f * camera.fov), 1.0f);
    camera.rescaleZNearAndZFarBasedOnRadius();
}


// osc::Rect implementation

std::ostream& osc::operator<<(std::ostream& o, Rect const& r)
{
    return o << "Rect(p1 = " << r.p1 << ", p2 = " << r.p2 << ")";
}


// osc::Segment implementation

std::ostream& osc::operator<<(std::ostream& o, Segment const& d)
{
    return o << "Segment(p1 = " << d.p1 << ", p2 = " << d.p2 << ')';
}


// osc::Sphere implementation

std::ostream& osc::operator<<(std::ostream& o, Sphere const& s)
{
    return o << "Sphere(origin = " << s.origin << ", radius = " << s.radius << ')';
}


// osc::Tetrahedron implementatioon

// returns the volume of a given tetrahedron, defined as 4 points in space
float osc::Volume(Tetrahedron const& t)
{
    // sources:
    //
    // http://forums.cgsociety.org/t/how-to-calculate-center-of-mass-for-triangular-mesh/1309966
    // https://stackoverflow.com/questions/9866452/calculate-volume-of-any-tetrahedron-given-4-points

    Mat4 const m
    {
        Vec4{t[0], 1.0f},
        Vec4{t[1], 1.0f},
        Vec4{t[2], 1.0f},
        Vec4{t[3], 1.0f},
    };

    return glm::determinant(m) / 6.0f;
}

// returns spatial centerpoint of a given tetrahedron
osc::Vec3 osc::Center(Tetrahedron const& t)
{
    // arithmetic mean of tetrahedron vertices
    return std::reduce(t.begin(), t.end()) / static_cast<float>(t.size());
}


// osc::Transform implementation

std::ostream& osc::operator<<(std::ostream& o, Transform const& t)
{
    return o << "Transform(position = " << t.position << ", rotation = " << t.rotation << ", scale = " << t.scale << ')';
}

osc::Vec3 osc::operator*(Transform const& lhs, Vec3 const& rhs)
{
    return TransformPoint(lhs, rhs);
}

osc::Transform& osc::operator+=(Transform& lhs, Transform const& rhs)
{
    lhs.position += rhs.position;
    lhs.rotation += rhs.rotation;
    lhs.scale += rhs.scale;
    return lhs;
}

osc::Transform& osc::operator/=(Transform& lhs, float rhs)
{
    lhs.position /= rhs;
    lhs.rotation /= rhs;
    lhs.scale /= rhs;
    return lhs;
}

// Mat3

std::ostream& osc::operator<<(std::ostream& o, Mat3 const& m)
{
    // prints in row-major, because that's how most people debug matrices
    for (Mat3::length_type row = 0; row < 3; ++row)
    {
        std::string_view delim;
        for (Mat3::length_type col = 0; col < 3; ++col)
        {
            o << delim << m[col][row];
            delim = " ";
        }
        o << '\n';
    }
    return o;
}

// Mat4

std::ostream& osc::operator<<(std::ostream& o, Mat4 const& m)
{
    // prints in row-major, because that's how most people debug matrices
    for (Mat4::length_type row = 0; row < 4; ++row) {
        std::string_view delim;
        for (Mat4::length_type col = 0; col < 4; ++col)
        {
            o << delim << m[col][row];
            delim = " ";
        }
        o << '\n';
    }
    return o;
}


// Mat4x3

std::ostream& osc::operator<<(std::ostream& o, Mat4x3 const& m)
{
    // prints in row-major, because that's how most people debug matrices
    for (Mat4x3::length_type row = 0; row < 3; ++row)
    {
        std::string_view delim;
        for (Mat4x3::length_type col = 0; col < 4; ++col)
        {
            o << delim << m[col][row];
            delim = " ";
        }
        o << '\n';
    }
    return o;
}

// Quat

std::ostream& osc::operator<<(std::ostream& o, Quat const& q)
{
    return o << "Quat(x = " << q.x << ", y = " << q.y << ", z = " << q.z << ", w = " << q.w << ')';
}

// Vec2

std::ostream& osc::operator<<(std::ostream& o, Vec2 const& v)
{
    return o << "Vec2(" << v.x << ", " << v.y << ')';
}

std::string osc::to_string(Vec2 const& v)
{
    std::stringstream ss;
    ss << v;
    return std::move(ss).str();
}


// Vec3

std::ostream& osc::operator<<(std::ostream& o, Vec3 const& v)
{
    return o << "Vec3(" << v.x << ", " << v.y << ", " << v.z << ')';
}


// Vec4

std::ostream& osc::operator<<(std::ostream& o, Vec4 const& v)
{
    return o << "Vec4(" << v.x << ", " << v.y << ", " << v.z << ", " << v.w << ')';
}



// Geometry implementation


namespace
{
    struct QuadraticFormulaResult final {
        bool computeable;
        float x0;
        float x1;
    };

    // solve a quadratic formula
    //
    // only real-valued results supported - no complex-plane results
    QuadraticFormulaResult solveQuadratic(float a, float b, float c)
    {
        QuadraticFormulaResult res{};

        // b2 - 4ac
        float const discriminant = b*b - 4.0f*a*c;

        if (discriminant < 0.0f)
        {
            res.computeable = false;
            return res;
        }

        // q = -1/2 * (b +- sqrt(b2 - 4ac))
        float const q = -0.5f * (b + std::copysign(std::sqrt(discriminant), b));

        // you might be wondering why this doesn't just compute a textbook
        // version of the quadratic equation (-b +- sqrt(disc))/2a
        //
        // the reason is because `-b +- sqrt(b2 - 4ac)` can result in catastrophic
        // cancellation if `-b` is close to `sqrt(disc)`
        //
        // so, instead, we use two similar, complementing, quadratics:
        //
        // the textbook one:
        //
        //     x = (-b +- sqrt(disc)) / 2a
        //
        // and the "Muller's method" one:
        //
        //     x = 2c / (-b -+ sqrt(disc))
        //
        // the great thing about these two is that the "+-" part of their
        // equations are complements, so you can have:
        //
        // q = -0.5 * (b + sign(b)*sqrt(disc))
        //
        // which, handily, will only *accumulate* the sum inside those
        // parentheses. If `b` is positive, you end up with a positive
        // number. If `b` is negative, you end up with a negative number. No
        // catastropic cancellation. By multiplying it by "-0.5" you end up
        // with:
        //
        //     -b - sqrt(disc)
        //
        // or, if B was negative:
        //
        //     -b + sqrt(disc)
        //
        // both of which are valid terms of both the quadratic equations above
        //
        // see:
        //
        //     https://math.stackexchange.com/questions/1340267/alternative-quadratic-formula
        //     https://en.wikipedia.org/wiki/Quadratic_equation


        res.computeable = true;
        res.x0 = q/a;  // textbook "complete the square" equation
        res.x1 = c/q;  // Muller's method equation
        return res;
    }

    std::optional<RayCollision> GetRayCollisionSphereAnalytic(Sphere const& s, Line const& l)
    {
        // see: https://www.scratchapixel.com/lessons/3d-basic-rendering/minimal-ray-tracer-rendering-simple-shapes/ray-sphere-intersection

        Vec3 L = l.origin - s.origin;

        // coefficients of the quadratic implicit:
        //
        //     P2 - R2 = 0
        //     (O + tD)2 - R2 = 0
        //     (O + tD - C)2 - R2 = 0
        //
        // where:
        //
        //     P    a point on the surface of the sphere
        //     R    the radius of the sphere
        //     O    origin of line
        //     t    scaling factor for line direction (we want this)
        //     D    direction of line
        //     C    center of sphere
        //
        // if the quadratic has solutions, then there must exist one or two
        // `t`s that are points on the sphere's surface.

        float a = glm::dot(l.direction, l.direction);  // always == 1.0f if d is normalized
        float b = 2.0f * glm::dot(l.direction, L);
        float c = glm::dot(L, L) - glm::dot(s.radius, s.radius);

        auto [ok, t0, t1] = solveQuadratic(a, b, c);

        if (!ok)
        {
            return std::nullopt;
        }

        // ensure X0 < X1
        if (t0 > t1)
        {
            std::swap(t0, t1);
        }

        // ensure it's in front
        if (t0 < 0.0f)
        {
            t0 = t1;
            if (t0 < 0.0f)
            {
                return std::nullopt;
            }
        }

        return RayCollision{.distance = t0, .position = l.origin + t0*l.direction};
    }

    template<typename TReal>
    bool IsEqualWithinRelativeError(TReal a , TReal b, TReal relativeError)
    {
        // inspired from:
        //
        // - https://stackoverflow.com/questions/17333/what-is-the-most-effective-way-for-float-and-double-comparison
        //
        // but, specifically, you should read the section `Epsilon comparisons` here:
        //
        // - https://randomascii.wordpress.com/2012/02/25/comparing-floating-point-numbers-2012-edition/

        auto const difference = std::abs(a - b);
        auto const permittedAbsoluteError = relativeError * std::max(std::abs(a), std::abs(b));
        return difference <= permittedAbsoluteError;
    }
}


// MathHelpers

osc::Vec4 osc::Clamp(Vec4 const& v, float min, float max)
{
    return glm::clamp(v, min, max);
}

float osc::Mix(float a, float b, float factor)
{
    return glm::mix(a, b, factor);
}

osc::Vec2 osc::Mix(Vec2 const& a, Vec2 const& b, float factor)
{
    return glm::mix(a, b, factor);
}

osc::Vec3 osc::Mix(Vec3 const& a, Vec3 const& b, float factor)
{
    return glm::mix(a, b, factor);
}

osc::Vec4 osc::Mix(Vec4 const& a, Vec4 const& b, float factor)
{
    return glm::mix(a, b, factor);
}

osc::Vec3 osc::Cross(Vec3 const& a, Vec3 const& b)
{
    return glm::cross(a, b);
}

osc::Quat osc::Normalize(Quat const& q)
{
    return glm::normalize(q);
}

osc::Vec3 osc::Normalize(Vec3 const& v)
{
    return glm::normalize(v);
}

osc::Vec2 osc::Normalize(Vec2 const& v)
{
    return glm::normalize(v);
}

float osc::Length(Vec2 const& v)
{
    return glm::length(v);
}

float osc::Length2(Vec3 const& v)
{
    return glm::length2(v);
}

osc::Quat osc::Rotation(Vec3 const& src, Vec3 const& dest)
{
    return glm::rotation(src, dest);
}

osc::Quat osc::AngleAxis(float angle, Vec3 const& axis)
{
    return glm::angleAxis(angle, axis);
}

osc::Mat4 osc::LookAt(Vec3 const& eye, Vec3 const& center, Vec3 const& up)
{
    return glm::lookAt(eye, center, up);
}

osc::Mat4 osc::Perspective(float verticalFOV, float aspectRatio, float zNear, float zFar)
{
    return glm::perspective(verticalFOV, aspectRatio, zNear, zFar);
}

osc::Mat4 osc::Ortho(float left, float right, float bottom, float top, float zNear, float zFar)
{
    return glm::ortho(left, right, bottom, top, zNear, zFar);
}

osc::Mat4 osc::Inverse(Mat4 const& mat)
{
    return glm::inverse(mat);
}

osc::Quat osc::Inverse(Quat const& q)
{
    return glm::inverse(q);
}

osc::Mat4 osc::Scale(Mat4 const& m, Vec3 const& v)
{
    return glm::scale(m, v);
}

osc::Mat4 osc::Rotate(Mat4 const& m, float angle, Vec3 const& axis)
{
    return glm::rotate(m, angle, axis);
}

osc::Mat4 osc::Translate(Mat4 const& m, Vec3 const& v)
{
    return glm::translate(m, v);
}

osc::Quat osc::QuatCast(Mat3 const& m)
{
    return glm::quat_cast(Mat3{m});
}

osc::Mat3 osc::ToMat3(Quat const& q)
{
    return glm::toMat3(q);
}

osc::Vec3 osc::EulerAngles(Quat const& q)
{
    return glm::eulerAngles(q);
}

// returns `true` if the values of `a` and `b` are effectively equal
//
// this algorithm is designed to be correct, rather than fast
bool osc::IsEffectivelyEqual(double a, double b)
{
    // why:
    //
    //     http://realtimecollisiondetection.net/blog/?p=89
    //     https://stackoverflow.com/questions/17333/what-is-the-most-effective-way-for-float-and-double-comparison
    //
    // machine epsilon is only relevant for numbers < 1.0, so the epsilon
    // value must be scaled up to the magnitude of the operands if you need
    // a more-correct equality comparison

    double const scaledEpsilon = std::max({1.0, a, b}) * std::numeric_limits<double>::epsilon();
    return std::abs(a - b) < scaledEpsilon;
}

bool osc::IsLessThanOrEffectivelyEqual(double a, double b)
{
    if (a <= b)
    {
        return true;
    }
    else
    {
        return IsEffectivelyEqual(a, b);
    }
}

bool osc::IsEqualWithinRelativeError(double a , double b, double relativeError)
{
    return ::IsEqualWithinRelativeError<double>(a, b, relativeError);
}

bool osc::IsEqualWithinRelativeError(float a, float b, float relativeError)
{
    return ::IsEqualWithinRelativeError<float>(a, b, relativeError);
}

bool osc::IsEqualWithinRelativeError(Vec3 const& a, Vec3 const& b, float relativeError)
{
    for (Vec3::length_type i = 0; i < Vec3::length(); ++i)
    {
        if (!IsEqualWithinRelativeError(a[i], b[i], relativeError))
        {
            return false;
        }
    }
    return true;
}

bool osc::IsEqualWithinAbsoluteError(float a, float b, float absError)
{
    auto const difference = std::abs(a - b);
    return difference <= absError;
}

bool osc::IsEqualWithinAbsoluteError(Vec3 const& a, Vec3 const& b, float absError)
{
    for (Vec3::length_type i = 0; i < Vec3::length(); ++i)
    {
        if (!IsEqualWithinAbsoluteError(a[i], b[i], absError))
        {
            return false;
        }
    }
    return true;
}

bool osc::AreAtSameLocation(Vec3 const& a, Vec3 const& b)
{
    constexpr float eps2 = std::numeric_limits<float>::epsilon() * std::numeric_limits<float>::epsilon();

    Vec3 const b2a = a - b;
    float const len2 = glm::dot(b2a, b2a);

    return len2 > eps2;
}

osc::Vec3 osc::Min(Vec3 const& a, Vec3 const& b)
{
    return Vec3
    {
        std::min(a.x, b.x),
        std::min(a.y, b.y),
        std::min(a.z, b.z),
    };
}

osc::Vec2 osc::Min(Vec2 const& a, Vec2 const& b)
{
    return Vec2
    {
        std::min(a.x, b.x),
        std::min(a.y, b.y),
    };
}

osc::Vec2i osc::Min(Vec2i const& a, Vec2i const& b)
{
    return Vec2i
    {
        std::min(a.x, b.x),
        std::min(a.y, b.y),
    };
}

osc::Vec3 osc::Max(Vec3 const& a, Vec3 const& b)
{
    return Vec3
    {
        std::max(a.x, b.x),
        std::max(a.y, b.y),
        std::max(a.z, b.z),
    };
}

osc::Vec2 osc::Max(Vec2 const& a, Vec2 const& b)
{
    return Vec2
    {
        std::max(a.x, b.x),
        std::max(a.y, b.y),
    };
}

osc::Vec2i osc::Max(Vec2i const& a, Vec2i const& b)
{
    return Vec2i
    {
        std::max(a.x, b.x),
        std::max(a.y, b.y),
    };
}

osc::Vec3::length_type osc::LongestDimIndex(Vec3 const& v)
{
    if (v.x > v.y && v.x > v.z)
    {
        return 0;  // X is longest
    }
    else if (v.y > v.z)
    {
        return 1;  // Y is longest
    }
    else
    {
        return 2;  // Z is longest
    }
}

osc::Vec2::length_type osc::LongestDimIndex(Vec2 v)
{
    if (v.x > v.y)
    {
        return 0;  // X is longest
    }
    else
    {
        return 1;  // Y is longest
    }
}

osc::Vec2i::length_type osc::LongestDimIndex(Vec2i v)
{
    if (v.x > v.y)
    {
        return 0;  // X is longest
    }
    else
    {
        return 1;  // Y is longest
    }
}

float osc::LongestDim(Vec3 const& v)
{
    return v[LongestDimIndex(v)];
}

float osc::LongestDim(Vec2 v)
{
    return v[LongestDimIndex(v)];
}

osc::Vec2i::value_type osc::LongestDim(Vec2i v)
{
    return v[LongestDimIndex(v)];
}

float osc::AspectRatio(Vec2i v)
{
    return static_cast<float>(v.x) / static_cast<float>(v.y);
}

float osc::AspectRatio(Vec2 v)
{
    return v.x/v.y;
}

osc::Vec2 osc::Midpoint(Vec2 a, Vec2 b)
{
    return 0.5f*(a+b);
}

osc::Vec3 osc::Midpoint(Vec3 const& a, Vec3 const& b)
{
    return 0.5f*(a+b);
}

osc::Vec3 osc::Midpoint(std::span<Vec3 const> vs)
{
    return std::reduce(vs.begin(), vs.end()) / static_cast<float>(vs.size());
}


// Geometry

osc::Vec3 osc::KahanSum(std::span<Vec3 const> vs)
{
    Vec3 sum{};  // accumulator
    Vec3 c{};    // running compensation of low-order bits

    for (Vec3 const& v : vs)
    {
        Vec3 const y = v - c;    // subtract the compensation amount from the next number
        Vec3 const t = sum + y;  // perform the summation (might lose information)

        c = (t - sum) - y;            // (t-sum) yields the retained (high-order) parts of `y`, so `c` contains the "lost" information
        sum = t;                      // CAREFUL: algebreically, `c` always == 0 - despite the computer's (actual) limited precision, the compiler might elilde all of this
    }

    return sum;
}

osc::Vec3 osc::NumericallyStableAverage(std::span<Vec3 const> vs)
{
    Vec3 const sum = KahanSum(vs);
    return sum / static_cast<float>(vs.size());
}

osc::Vec3 osc::TriangleNormal(Triangle const& tri)
{
    Vec3 const ab = tri.p1 - tri.p0;
    Vec3 const ac = tri.p2 - tri.p0;
    Vec3 const perpendiular = glm::cross(ab, ac);
    return glm::normalize(perpendiular);
}

osc::Mat3 osc::ToAdjugateMatrix(Mat3 const& m)
{
    // google: "Adjugate Matrix": it's related to the cofactor matrix and is
    // related to the inverse of a matrix through:
    //
    //     inverse(M) = Adjugate(M) / determinant(M);

    Mat3 rv;
    rv[0][0] = + (m[1][1] * m[2][2] - m[2][1] * m[1][2]);
    rv[1][0] = - (m[1][0] * m[2][2] - m[2][0] * m[1][2]);
    rv[2][0] = + (m[1][0] * m[2][1] - m[2][0] * m[1][1]);
    rv[0][1] = - (m[0][1] * m[2][2] - m[2][1] * m[0][2]);
    rv[1][1] = + (m[0][0] * m[2][2] - m[2][0] * m[0][2]);
    rv[2][1] = - (m[0][0] * m[2][1] - m[2][0] * m[0][1]);
    rv[0][2] = + (m[0][1] * m[1][2] - m[1][1] * m[0][2]);
    rv[1][2] = - (m[0][0] * m[1][2] - m[1][0] * m[0][2]);
    rv[2][2] = + (m[0][0] * m[1][1] - m[1][0] * m[0][1]);
    return rv;
}

osc::Mat3 osc::ToNormalMatrix(Mat4 const& m)
{
    // "On the Transformation of Surface Normals" by Andrew Glassner (1987)
    //
    // "One option is to replace the inverse with the adjoint of M. The
    //  adjoint is attractive because it always exists, even when M is
    //  singular. The inverse and the adjoint are related by:
    //
    //      inverse(M) = adjoint(M) / determinant(M);
    //
    //  so, when the inverse exists, they only differ by a constant factor.
    //  Therefore, using adjoint(M) instead of inverse(M) only affects the
    //  magnitude of the resulting normal vector. Normal vectors have to
    //  be normalized after mutiplication with a normal matrix anyway, so
    //  nothing is lost"

    Mat3 const topLeft{m};
    return ToAdjugateMatrix(glm::transpose(topLeft));
}

osc::Mat3 osc::ToNormalMatrix(Mat4x3 const& m)
{
    // "On the Transformation of Surface Normals" by Andrew Glassner (1987)
    //
    // "One option is to replace the inverse with the adjoint of M. The
    //  adjoint is attractive because it always exists, even when M is
    //  singular. The inverse and the adjoint are related by:
    //
    //      inverse(M) = adjoint(M) / determinant(M);
    //
    //  so, when the inverse exists, they only differ by a constant factor.
    //  Therefore, using adjoint(M) instead of inverse(M) only affects the
    //  magnitude of the resulting normal vector. Normal vectors have to
    //  be normalized after mutiplication with a normal matrix anyway, so
    //  nothing is lost"

    Mat3 const topLeft{m};
    return ToAdjugateMatrix(glm::transpose(topLeft));
}

osc::Mat4 osc::ToNormalMatrix4(Mat4 const& m)
{
    return ToNormalMatrix(m);
}

osc::Mat4 osc::Dir1ToDir2Xform(Vec3 const& dir1, Vec3 const& dir2)
{
    // this is effectively a rewrite of glm::rotation(vec3 const&, vec3 const& dest);

    float const cosTheta = glm::dot(dir1, dir2);

    if(cosTheta >= static_cast<float>(1.0f) - std::numeric_limits<float>::epsilon())
    {
        // `a` and `b` point in the same direction: return identity transform
        return Identity<Mat4>();
    }

    float theta{};
    Vec3 rotationAxis{};
    if(cosTheta < static_cast<float>(-1.0f) + std::numeric_limits<float>::epsilon())
    {
        // `a` and `b` point in opposite directions
        //
        // - there is no "ideal" rotation axis
        // - so we try "guessing" one and hope it's good (then try another if it isn't)

        rotationAxis = glm::cross(Vec3{0.0f, 0.0f, 1.0f}, dir1);
        if (glm::length2(rotationAxis) < std::numeric_limits<float>::epsilon())
        {
            // bad luck: they were parallel - use a different axis
            rotationAxis = glm::cross(Vec3{1.0f, 0.0f, 0.0f}, dir1);
        }

        theta = std::numbers::pi_v<float>;
        rotationAxis = glm::normalize(rotationAxis);
    }
    else
    {
        theta = glm::acos(cosTheta);
        rotationAxis = glm::normalize(glm::cross(dir1, dir2));
    }

    return glm::rotate(Identity<Mat4>(), theta, rotationAxis);
}

osc::Vec3 osc::ExtractEulerAngleXYZ(Quat const& q)
{
    Vec3 rv;
    glm::extractEulerAngleXYZ(glm::toMat4(q), rv.x, rv.y, rv.z);
    return rv;
}

osc::Vec3 osc::ExtractEulerAngleXYZ(Mat4 const& m)
{
    Vec3 v;
    glm::extractEulerAngleXYZ(m, v.x, v.y, v.z);
    return v;
}

osc::Vec2 osc::TopleftRelPosToNDCPoint(Vec2 relpos)
{
    relpos.y = 1.0f - relpos.y;
    return 2.0f*relpos - 1.0f;
}

osc::Vec2 osc::NDCPointToTopLeftRelPos(Vec2 ndcPos)
{
    ndcPos = (ndcPos + 1.0f) * 0.5f;
    ndcPos.y = 1.0f - ndcPos.y;
    return ndcPos;
}

osc::Vec4 osc::TopleftRelPosToNDCCube(Vec2 relpos)
{
    return {TopleftRelPosToNDCPoint(relpos), -1.0f, 1.0f};
}

osc::Line osc::PerspectiveUnprojectTopLeftScreenPosToWorldRay(
    Vec2 relpos,
    Vec3 cameraWorldspaceOrigin,
    Mat4 const& viewMatrix,
    Mat4 const& projMatrix)
{
    // position of point, as if it were on the front of the 3D NDC cube
    Vec4 lineOriginNDC = TopleftRelPosToNDCCube(relpos);

    Vec4 lineOriginView = glm::inverse(projMatrix) * lineOriginNDC;
    lineOriginView /= lineOriginView.w;  // perspective divide

    // location of mouse in worldspace
    Vec3 lineOriginWorld = Vec3{glm::inverse(viewMatrix) * lineOriginView};

    // direction vector from camera to mouse location (i.e. the projection)
    Vec3 lineDirWorld = glm::normalize(lineOriginWorld - cameraWorldspaceOrigin);

    Line rv{};
    rv.direction = lineDirWorld;
    rv.origin = lineOriginWorld;
    return rv;
}

osc::Vec2 osc::MinValuePerDimension(Rect const& r)
{
    return Min(r.p1, r.p2);
}

float osc::Area(Rect const& r)
{
    auto d = Dimensions(r);
    return d.x * d.y;
}

osc::Vec2 osc::Dimensions(Rect const& r)
{
    return glm::abs(r.p2 - r.p1);
}

osc::Vec2 osc::BottomLeft(Rect const& r)
{
    return Vec2{glm::min(r.p1.x, r.p2.x), glm::max(r.p1.y, r.p2.y)};
}

float osc::AspectRatio(Rect const& r)
{
    Vec2 dims = Dimensions(r);
    return dims.x/dims.y;
}

osc::Vec2 osc::Midpoint(Rect const& r)
{
    return 0.5f * (r.p1 + r.p2);
}

osc::Rect osc::BoundingRectOf(std::span<Vec2 const> vs)
{
    if (vs.empty())
    {
        return osc::Rect{};  // edge-case
    }

    osc::Rect rv{vs.front(), vs.front()};
    for (auto it = vs.begin()+1; it != vs.end(); ++it)
    {
        rv.p1 = osc::Min(rv.p1, *it);
        rv.p2 = osc::Max(rv.p2, *it);
    }
    return rv;
}

osc::Rect osc::Expand(Rect const& rect, float amt)
{
    Rect rv
    {
        Min(rect.p1, rect.p2),
        Max(rect.p1, rect.p2)
    };
    rv.p1.x -= amt;
    rv.p2.x += amt;
    rv.p1.y -= amt;
    rv.p2.y += amt;
    return rv;
}

osc::Rect osc::Expand(Rect const& rect, Vec2 amt)
{
    Rect rv
    {
        Min(rect.p1, rect.p2),
        Max(rect.p1, rect.p2)
    };
    rv.p1.x -= amt.x;
    rv.p2.x += amt.x;
    rv.p1.y -= amt.y;
    rv.p2.y += amt.y;
    return rv;
}

osc::Rect osc::Clamp(Rect const& r, Vec2 const& min, Vec2 const& max)
{
    return
    {
        glm::clamp(r.p1, min, max),
        glm::clamp(r.p2, min, max),
    };
}

osc::Rect osc::NdcRectToScreenspaceViewportRect(Rect const& ndcRect, Rect const& viewport)
{
    Vec2 const viewportDims = Dimensions(viewport);

    // remap [-1, 1] into [0, viewportDims]
    Rect rv
    {
        0.5f * (ndcRect.p1 + 1.0f) * viewportDims,
        0.5f * (ndcRect.p2 + 1.0f) * viewportDims,
    };

    // offset by viewport's top-left
    rv.p1 += viewport.p1;
    rv.p2 += viewport.p1;

    return rv;
}

osc::Sphere osc::BoundingSphereOf(std::span<Vec3 const> points)
{
    AABB const aabb = AABBFromVerts(points);

    Sphere rv{};
    rv.origin = Midpoint(aabb);
    rv.radius = 0.0f;

    // edge-case: no points provided
    if (points.empty())
    {
        return rv;
    }

    float biggestR2 = 0.0f;
    for (Vec3 const& pos : points)
    {
        Vec3 pos2rv = pos - rv.origin;
        float r2 = glm::dot(pos2rv, pos2rv);
        biggestR2 = std::max(biggestR2, r2);
    }

    rv.radius = glm::sqrt(biggestR2);

    return rv;
}

osc::Sphere osc::ToSphere(AABB const& aabb)
{
    return BoundingSphereOf(ToCubeVerts(aabb));
}

osc::Mat4 osc::FromUnitSphereMat4(Sphere const& s)
{
    return glm::translate(Identity<Mat4>(), s.origin) * glm::scale(Identity<Mat4>(), {s.radius, s.radius, s.radius});
}

osc::Mat4 osc::SphereToSphereMat4(Sphere const& a, Sphere const& b)
{
    float scale = b.radius/a.radius;
    Mat4 scaler = glm::scale(Identity<Mat4>(), Vec3{scale});
    Mat4 mover = glm::translate(Identity<Mat4>(), b.origin - a.origin);
    return mover * scaler;
}

osc::Transform osc::SphereToSphereTransform(Sphere const& a, Sphere const& b)
{
    Transform t;
    t.scale *= (b.radius / a.radius);
    t.position = b.origin - a.origin;
    return t;
}

osc::AABB osc::ToAABB(Sphere const& s)
{
    AABB rv{};
    rv.min = s.origin - s.radius;
    rv.max = s.origin + s.radius;
    return rv;
}

osc::Line osc::TransformLine(Line const& l, Mat4 const& m)
{
    Line rv{};
    rv.direction = m * Vec4{l.direction, 0.0f};
    rv.origin = m * Vec4{l.origin, 1.0f};
    return rv;
}

osc::Line osc::InverseTransformLine(Line const& l, Transform const& t)
{
    return Line
    {
        InverseTransformPoint(t, l.origin),
        InverseTransformDirection(t, l.direction),
    };
}

osc::Mat4 osc::DiscToDiscMat4(Disc const& a, Disc const& b)
{
    // this is essentially LERPing [0,1] onto [1, l] to rescale only
    // along the line's original direction

    // scale factor
    float s = b.radius/a.radius;

    // LERP the axes as follows
    //
    // - 1.0f if parallel with N
    // - s if perpendicular to N
    // - N is a directional vector, so it's `cos(theta)` in each axis already
    // - 1-N is sin(theta) of each axis to the normal
    // - LERP is 1.0f + (s - 1.0f)*V, where V is how perpendiular each axis is

    Vec3 scalers = 1.0f + ((s - 1.0f) * glm::abs(1.0f - a.normal));
    Mat4 scaler = glm::scale(Identity<Mat4>(), scalers);

    float cosTheta = glm::dot(a.normal, b.normal);
    Mat4 rotator;
    if (cosTheta > 0.9999f)
    {
        rotator = Identity<Mat4>();
    }
    else
    {
        float theta = glm::acos(cosTheta);
        Vec3 axis = glm::cross(a.normal, b.normal);
        rotator = glm::rotate(Identity<Mat4>(), theta, axis);
    }

    Mat4 translator = glm::translate(Identity<Mat4>(), b.origin-a.origin);

    return translator * rotator * scaler;
}

osc::AABB osc::InvertedAABB()
{
    AABB rv{};
    rv.min = {std::numeric_limits<float>::max(), std::numeric_limits<float>::max(), std::numeric_limits<float>::max()};
    rv.max = {std::numeric_limits<float>::lowest(), std::numeric_limits<float>::lowest(), std::numeric_limits<float>::lowest()};
    return rv;
}

osc::Vec3 osc::Midpoint(AABB const& a)
{
    return 0.5f * (a.min + a.max);
}

osc::Vec3 osc::Dimensions(AABB const& a)
{
    return a.max - a.min;
}

float osc::Volume(AABB const& a)
{
    Vec3 d = Dimensions(a);
    return d.x * d.y * d.z;
}

osc::AABB osc::Union(AABB const& a, AABB const& b)
{
    return AABB
    {
        Min(a.min, b.min),
        Max(a.max, b.max),
    };
}

bool osc::IsAPoint(AABB const& a)
{
    return a.min == a.max;
}

bool osc::IsZeroVolume(AABB const& a)
{

    for (Vec3::length_type i = 0; i < 3; ++i)
    {
        if (a.min[i] == a.max[i])
        {
            return true;
        }
    }
    return false;
}

osc::Vec3::length_type osc::LongestDimIndex(AABB const& a)
{
    return LongestDimIndex(Dimensions(a));
}

float osc::LongestDim(AABB const& a)
{
    Vec3 const dims = Dimensions(a);
    return std::max({dims[0], dims[1], dims[2]});
}

std::array<Vec3, 8> osc::ToCubeVerts(AABB const& aabb)
{
    Vec3 d = Dimensions(aabb);

    std::array<Vec3, 8> rv{};
    rv[0] = aabb.min;
    rv[1] = aabb.max;
    size_t pos = 2;
    for (Vec3::length_type i = 0; i < 3; ++i)
    {
        Vec3 min = aabb.min;
        min[i] += d[i];
        Vec3 max = aabb.max;
        max[i] -= d[i];
        rv[pos++] = min;
        rv[pos++] = max;
    }
    return rv;
}

osc::AABB osc::TransformAABB(AABB const& aabb, Mat4 const& m)
{
    auto verts = ToCubeVerts(aabb);

    for (Vec3& vert : verts)
    {
        Vec4 p = m * Vec4{vert, 1.0f};
        vert = Vec3{p / p.w}; // perspective divide
    }

    return AABBFromVerts(verts);
}

osc::AABB osc::TransformAABB(AABB const& aabb, Transform const& t)
{
    // from real-time collision detection (the book)
    //
    // screenshot: https://twitter.com/Herschel/status/1188613724665335808

    Mat3 const m = ToMat3(t);

    AABB rv{t.position, t.position};  // add in the translation
    for (Vec3::length_type i = 0; i < 3; ++i)
    {
        // form extent by summing smaller and larger terms repsectively
        for (Vec3::length_type j = 0; j < 3; ++j)
        {
            float const e = m[j][i] * aabb.min[j];
            float const f = m[j][i] * aabb.max[j];

            if (e < f)
            {
                rv.min[i] += e;
                rv.max[i] += f;
            }
            else
            {
                rv.min[i] += f;
                rv.max[i] += e;
            }
        }
    }
    return rv;
}

osc::AABB osc::AABBFromTriangle(Triangle const& t)
{
    AABB rv{t.p0, t.p0};
    rv.min = Min(rv.min, t.p1);
    rv.max = Max(rv.max, t.p1);
    rv.min = Min(rv.min, t.p2);
    rv.max = Max(rv.max, t.p2);
    return rv;
}

osc::AABB osc::AABBFromVerts(std::span<Vec3 const> vs)
{
    // edge-case: no points provided
    if (vs.empty())
    {
        return AABB{};
    }

    // otherwise, compute bounds
    AABB rv{vs[0], vs[0]};
    for (size_t i = 1; i < vs.size(); ++i)
    {
        Vec3 const& pos = vs[i];
        rv.min = Min(rv.min, pos);
        rv.max = Max(rv.max, pos);
    }

    return rv;
}

osc::AABB osc::AABBFromIndexedVerts(
    std::span<Vec3 const> verts,
    std::span<uint32_t const> indices)
{
    AABB rv{};

    // edge-case: no points provided
    if (indices.empty())
    {
        return rv;
    }

    rv.min =
    {
        std::numeric_limits<float>::max(),
        std::numeric_limits<float>::max(),
        std::numeric_limits<float>::max(),
    };

    rv.max =
    {
        std::numeric_limits<float>::lowest(),
        std::numeric_limits<float>::lowest(),
        std::numeric_limits<float>::lowest(),
    };

    for (uint32_t idx : indices)
    {
        if (idx < verts.size())  // ignore invalid indices
        {
            Vec3 const& pos = verts[idx];
            rv.min = Min(rv.min, pos);
            rv.max = Max(rv.max, pos);
        }
    }

    return rv;
}

osc::AABB osc::AABBFromIndexedVerts(
    std::span<Vec3 const> verts,
    std::span<uint16_t const> indices)
{
    AABB rv{};

    // edge-case: no points provided
    if (indices.empty())
    {
        return rv;
    }

    rv.min =
    {
        std::numeric_limits<float>::max(),
        std::numeric_limits<float>::max(),
        std::numeric_limits<float>::max(),
    };

    rv.max =
    {
        std::numeric_limits<float>::lowest(),
        std::numeric_limits<float>::lowest(),
        std::numeric_limits<float>::lowest(),
    };

    for (uint16_t idx : indices)
    {
        if (idx < verts.size())  // ignore invalid indices
        {
            Vec3 const& pos = verts[idx];
            rv.min = Min(rv.min, pos);
            rv.max = Max(rv.max, pos);
        }
    }

    return rv;
}

std::optional<osc::Rect> osc::AABBToScreenNDCRect(
    AABB const& aabb,
    Mat4 const& viewMat,
    Mat4 const& projMat,
    float znear,
    float zfar)
{
    // create a new AABB in viewspace that bounds the worldspace AABB
    AABB viewspaceAABB = TransformAABB(aabb, viewMat);

    // z-test the viewspace AABB to see if any part of it it falls within the
    // camera's clipping planes
    //
    // care: znear and zfar are usually defined as positive distances from the
    //       camera but viewspace points along -Z

    if (viewspaceAABB.min.z > -znear && viewspaceAABB.max.z > -znear)
    {
        return std::nullopt;
    }
    if (viewspaceAABB.min.z < -zfar && viewspaceAABB.max.z < -zfar)
    {
        return std::nullopt;
    }

    // clamp the viewspace AABB to within the camera's clipping planes
    viewspaceAABB.min.z = glm::clamp(viewspaceAABB.min.z, -zfar, -znear);
    viewspaceAABB.max.z = glm::clamp(viewspaceAABB.max.z, -zfar, -znear);

    // transform it into an NDC-aligned NDC-space AABB
    AABB ndcAABB = TransformAABB(viewspaceAABB, projMat);

    // take the X and Y coordinates of that AABB and ensure they are clamped to within bounds
    Rect rv{Vec2{ndcAABB.min}, Vec2{ndcAABB.max}};
    rv.p1 = glm::clamp(rv.p1, {-1.0f, -1.0f}, {1.0f, 1.0f});
    rv.p2 = glm::clamp(rv.p2, { -1.0f, -1.0f }, {1.0f, 1.0f});

    return rv;
}

osc::Mat4 osc::SegmentToSegmentMat4(Segment const& a, Segment const& b)
{
    Vec3 a1ToA2 = a.p2 - a.p1;
    Vec3 b1ToB2 = b.p2 - b.p1;

    float aLen = glm::length(a1ToA2);
    float bLen = glm::length(b1ToB2);

    Vec3 aDir = a1ToA2/aLen;
    Vec3 bDir = b1ToB2/bLen;

    Vec3 aCenter = (a.p1 + a.p2)/2.0f;
    Vec3 bCenter = (b.p1 + b.p2)/2.0f;

    // this is essentially LERPing [0,1] onto [1, l] to rescale only
    // along the line's original direction
    float s = bLen/aLen;
    Vec3 scaler = Vec3{1.0f, 1.0f, 1.0f} + (s-1.0f)*aDir;

    Mat4 rotate = Dir1ToDir2Xform(aDir, bDir);
    Mat4 scale = glm::scale(Identity<Mat4>(), scaler);
    Mat4 move = glm::translate(Identity<Mat4>(), bCenter - aCenter);

    return move * rotate * scale;
}

osc::Transform osc::SegmentToSegmentTransform(Segment const& a, Segment const& b)
{
    Vec3 aLine = a.p2 - a.p1;
    Vec3 bLine = b.p2 - b.p1;

    float aLen = glm::length(aLine);
    float bLen = glm::length(bLine);

    Vec3 aDir = aLine/aLen;
    Vec3 bDir = bLine/bLen;

    Vec3 aMid = (a.p1 + a.p2)/2.0f;
    Vec3 bMid = (b.p1 + b.p2)/2.0f;

    // for scale: LERP [0,1] onto [1,l] along original direction
    Transform t;
    t.rotation = glm::rotation(aDir, bDir);
    t.scale = Vec3{1.0f, 1.0f, 1.0f} + ((bLen/aLen - 1.0f)*aDir);
    t.position = bMid - aMid;

    return t;
}

osc::Transform osc::YToYCylinderToSegmentTransform(Segment const& s, float radius)
{
    Segment cylinderLine{{0.0f, -1.0f, 0.0f}, {0.0f, 1.0f, 0.0f}};
    Transform t = SegmentToSegmentTransform(cylinderLine, s);
    t.scale.x = radius;
    t.scale.z = radius;
    return t;
}

osc::Transform osc::YToYConeToSegmentTransform(Segment const& s, float radius)
{
    return YToYCylinderToSegmentTransform(s, radius);
}

osc::Mat3 osc::ToMat3(Transform const& t)
{
    Mat3 rv = glm::toMat3(t.rotation);

    rv[0][0] *= t.scale.x;
    rv[0][1] *= t.scale.x;
    rv[0][2] *= t.scale.x;

    rv[1][0] *= t.scale.y;
    rv[1][1] *= t.scale.y;
    rv[1][2] *= t.scale.y;

    rv[2][0] *= t.scale.z;
    rv[2][1] *= t.scale.z;
    rv[2][2] *= t.scale.z;

    return rv;
}

osc::Mat4 osc::ToMat4(Transform const& t)
{
    Mat4 rv = glm::toMat4(t.rotation);

    rv[0][0] *= t.scale.x;
    rv[0][1] *= t.scale.x;
    rv[0][2] *= t.scale.x;

    rv[1][0] *= t.scale.y;
    rv[1][1] *= t.scale.y;
    rv[1][2] *= t.scale.y;

    rv[2][0] *= t.scale.z;
    rv[2][1] *= t.scale.z;
    rv[2][2] *= t.scale.z;

    rv[3][0] = t.position.x;
    rv[3][1] = t.position.y;
    rv[3][2] = t.position.z;

    return rv;
}

osc::Mat4 osc::ToInverseMat4(Transform const& t)
{
    Mat4 translater = glm::translate(Identity<Mat4>(), -t.position);
    Mat4 rotater = glm::toMat4(glm::conjugate(t.rotation));
    Mat4 scaler = glm::scale(Identity<Mat4>(), 1.0f/t.scale);

    return scaler * rotater * translater;
}

glm::mat3x3 osc::ToNormalMatrix(Transform const& t)
{
    return ToAdjugateMatrix(glm::transpose(ToMat3(t)));
}

osc::Mat4 osc::ToNormalMatrix4(Transform const& t)
{
    return ToAdjugateMatrix(glm::transpose(ToMat3(t)));
}

osc::Transform osc::ToTransform(Mat4 const& mtx)
{
    Transform rv;
    Vec3 skew;
    Vec4 perspective;
    if (!glm::decompose(mtx, rv.scale, rv.rotation, rv.position, skew, perspective))
    {
        throw std::runtime_error{"failed to decompose a matrix into scale, rotation, etc."};
    }
    return rv;
}

osc::Vec3 osc::TransformDirection(Transform const& t, Vec3 const& localDir)
{
    return glm::normalize(t.rotation * (t.scale * localDir));
}

osc::Vec3 osc::InverseTransformDirection(Transform const& t, Vec3 const& direction)
{
    return glm::normalize((glm::conjugate(t.rotation) * direction) / t.scale);
}

osc::Vec3 osc::TransformPoint(Transform const& t, Vec3 const& p)
{
    Vec3 rv = p;
    rv *= t.scale;
    rv = t.rotation * rv;
    rv += t.position;
    return rv;
}

osc::Vec3 osc::InverseTransformPoint(Transform const& t, Vec3 const& p)
{
    Vec3 rv = p;
    rv -= t.position;
    rv = glm::conjugate(t.rotation) * rv;
    rv /= t.scale;
    return rv;
}

void osc::ApplyWorldspaceRotation(Transform& t,
    Vec3 const& eulerAngles,
    Vec3 const& rotationCenter)
{
    Quat q{eulerAngles};
    t.position = q*(t.position - rotationCenter) + rotationCenter;
    t.rotation = glm::normalize(q*t.rotation);
}

osc::Vec3 osc::ExtractEulerAngleXYZ(Transform const& t)
{
    Vec3 rv;
    glm::extractEulerAngleXYZ(glm::toMat4(t.rotation), rv.x, rv.y, rv.z);
    return rv;
}

osc::Vec3 osc::ExtractExtrinsicEulerAnglesXYZ(Transform const& t)
{
    return glm::eulerAngles(t.rotation);
}

osc::Transform osc::PointAxisAlong(Transform const& t, int axisIndex, Vec3 const& newDirection)
{
    Vec3 beforeDir{};
    beforeDir[axisIndex] = 1.0f;
    beforeDir = t.rotation * beforeDir;

    Quat const rotBeforeToAfter = osc::Rotation(beforeDir, newDirection);
    Quat const newRotation = osc::Normalize(rotBeforeToAfter * t.rotation);

    return t.withRotation(newRotation);
}

osc::Transform osc::PointAxisTowards(Transform const& t, int axisIndex, Vec3 const& location)
{
    return PointAxisAlong(t, axisIndex, osc::Normalize(location - t.position));
}

osc::Transform osc::RotateAlongAxis(Transform const& t, int axisIndex, float angRadians)
{
    Vec3 ax{};
    ax[axisIndex] = 1.0f;
    ax = t.rotation * ax;

    Quat const q = osc::AngleAxis(angRadians, ax);

    return t.withRotation(osc::Normalize(q * t.rotation));
}

bool osc::IsPointInRect(Rect const& r, Vec2 const& p)
{
    Vec2 relPos = p - r.p1;
    Vec2 dims = Dimensions(r);
    return (0.0f <= relPos.x && relPos.x <= dims.x) && (0.0f <= relPos.y && relPos.y <= dims.y);
}

std::optional<osc::RayCollision> osc::GetRayCollisionSphere(Line const& l, Sphere const& s)
{
    return GetRayCollisionSphereAnalytic(s, l);
}

std::optional<osc::RayCollision> osc::GetRayCollisionAABB(Line const& l, AABB const& bb)
{
    // intersect the ray with each axis-aligned slab for each dimension
    //
    // i.e. figure out where the line intersects the front+back of the AABB
    //      in (e.g.) X, then Y, then Z, and intersect those interactions such
    //      that if the intersection is ever empty (or, negative here) then there
    //      is no intersection
    float t0 = std::numeric_limits<float>::lowest();
    float t1 = std::numeric_limits<float>::max();
    for (Vec3::length_type i = 0; i < 3; ++i)
    {
        float invDir = 1.0f / l.direction[i];
        float tNear = (bb.min[i] - l.origin[i]) * invDir;
        float tFar = (bb.max[i] - l.origin[i]) * invDir;
        if (tNear > tFar)
        {
            std::swap(tNear, tFar);
        }
        t0 = std::max(t0, tNear);
        t1 = std::min(t1, tFar);

        if (t0 > t1)
        {
            return std::nullopt;
        }
    }

    return osc::RayCollision{.distance = t0, .position = l.origin + t0*l.direction};
}

std::optional<osc::RayCollision> osc::GetRayCollisionPlane(Line const& l, Plane const& p)
{
    // see: https://www.scratchapixel.com/lessons/3d-basic-rendering/minimal-ray-tracer-rendering-simple-shapes/ray-plane-and-ray-disk-intersection
    //
    // effectively, this is evaluating:
    //
    //     P, a point on the plane
    //     P0, the plane's origin (distance from world origin)
    //     N, the plane's normal
    //
    // against: dot(P-P0, N)
    //
    // which must equal zero for any point in the plane. Given that, a line can
    // be parameterized as `P = O + tD` where:
    //
    //     P, point along the line
    //     O, origin of line
    //     t, distance along line direction
    //     D, line direction
    //
    // sub the line equation into the plane equation, rearrange for `t` and you
    // can figure out how far a plane is along a line
    //
    // equation: t = dot(P0 - O, n) / dot(D, n)

    float denominator = glm::dot(p.normal, l.direction);

    if (std::abs(denominator) > 1e-6)
    {
        float numerator = glm::dot(p.origin - l.origin, p.normal);
        float distance = numerator / denominator;
        return osc::RayCollision{.distance = distance, .position = l.origin + distance*l.direction};
    }
    else
    {
        // the line is *very* parallel to the plane, which could cause
        // some divide-by-zero havok: pretend it didn't intersect
        return std::nullopt;
    }
}

std::optional<osc::RayCollision> osc::GetRayCollisionDisc(Line const& l, Disc const& d)
{
    // see: https://www.scratchapixel.com/lessons/3d-basic-rendering/minimal-ray-tracer-rendering-simple-shapes/ray-plane-and-ray-disk-intersection

    // think of this as a ray-plane intersection test with the additional
    // constraint that the ray has to be within the radius of the disc

    Plane p{};
    p.origin = d.origin;
    p.normal = d.normal;

    std::optional<RayCollision> maybePlaneCollision = GetRayCollisionPlane(l, p);

    if (!maybePlaneCollision)
    {
        return std::nullopt;
    }

    // figure out whether the plane hit is within the disc's radius
    Vec3 v = maybePlaneCollision->position - d.origin;
    float const d2 = glm::dot(v, v);
    float const r2 = glm::dot(d.radius, d.radius);

    if (d2 > r2)
    {
        return std::nullopt;
    }

    return maybePlaneCollision;
}

std::optional<osc::RayCollision> osc::GetRayCollisionTriangle(Line const& l, Triangle const& tri)
{
    // see: https://www.scratchapixel.com/lessons/3d-basic-rendering/ray-tracing-rendering-a-triangle/ray-triangle-intersection-geometric-solution

    // compute triangle normal
    Vec3 N = TriangleNormal(tri);

    // compute dot product between normal and ray
    float NdotR = glm::dot(N, l.direction);

    // if the dot product is small, then the ray is probably very parallel to
    // the triangle (or, perpendicular to the normal) and doesn't intersect
    if (std::abs(NdotR) < std::numeric_limits<float>::epsilon())
    {
        return std::nullopt;
    }

    // - v[0] is a known point on the plane
    // - N is a normal to the plane
    // - N.v[0] is the projection of v[0] onto N and indicates how long along N to go to hit some
    //   other point on the plane
    float D = glm::dot(N, tri.p0);

    // ok, that's one side of the equation
    //
    // - the other side of the equation is that the same is true for *any* point on the plane
    // - so: D = P.N also
    // - where P == O + tR (our line)
    // - expand: D = (O + tR).N
    // - rearrange:
    //
    //     D = O.N + t.R.N
    //     D - O.N = t.R.N
    //     (D - O.N)/(R.N) = t
    //
    // tah-dah: we have the ray distance
    float t = -(glm::dot(N, l.origin) - D) / NdotR;

    // if triangle plane is behind line then return early
    if (t < 0.0f)
    {
        return std::nullopt;
    }

    // intersection point on triangle plane, computed from line equation
    Vec3 P = l.origin + t*l.direction;

    // figure out if that point is inside the triangle's bounds using the
    // "inside-outside" test

    // test each triangle edge: {0, 1}, {1, 2}, {2, 0}
    for (size_t i = 0; i < 3; ++i)
    {
        Vec3 const& start = tri[i];
        Vec3 const& end = tri[(i+1)%3];

        // corner[n] to corner[n+1]
        Vec3 e = end - start;

        // corner[n] to P
        Vec3 c = P - start;

        // cross product of the above indicates whether the vectors are
        // clockwise or anti-clockwise with respect to eachover. It's a
        // right-handed coord system, so anti-clockwise produces a vector
        // that points in same direction as normal
        Vec3 ax = glm::cross(e, c);

        // if the dot product of that axis with the normal is <0.0f then
        // the point was "outside"
        if (glm::dot(ax, N) < 0.0f)
        {
            return std::nullopt;
        }
    }

<<<<<<< HEAD
    return osc::RayCollision{.distance = t, .position = l.origin + t*l.direction};
}

float osc::EaseOutElastic(float x)
{
    // adopted from: https://easings.net/#easeOutElastic

    constexpr float c4 = 2.0f*std::numbers::pi_v<float> / 3.0f;
    float const normalized = osc::Clamp(x, 0.0f, 1.0f);

    return std::pow(2.0f, -5.0f*normalized) * std::sin((normalized*10.0f - 0.75f) * c4) + 1.0f;
=======
    return RayCollision{.distance = t, .position = l.origin + t*l.direction};
>>>>>>> 124f435c
}<|MERGE_RESOLUTION|>--- conflicted
+++ resolved
@@ -2538,8 +2538,7 @@
         }
     }
 
-<<<<<<< HEAD
-    return osc::RayCollision{.distance = t, .position = l.origin + t*l.direction};
+    return RayCollision{.distance = t, .position = l.origin + t*l.direction};
 }
 
 float osc::EaseOutElastic(float x)
@@ -2550,7 +2549,4 @@
     float const normalized = osc::Clamp(x, 0.0f, 1.0f);
 
     return std::pow(2.0f, -5.0f*normalized) * std::sin((normalized*10.0f - 0.75f) * c4) + 1.0f;
-=======
-    return RayCollision{.distance = t, .position = l.origin + t*l.direction};
->>>>>>> 124f435c
 }