--- conflicted
+++ resolved
@@ -745,13 +745,14 @@
 {
     log_error("unsupported action: cannot open external URLs in Windows (yet!)");
 }
-<<<<<<< HEAD
 
 void osc::SetProcessHighDPIMode()
 {
     SetProcessDpiAwarenessContext(DPI_AWARENESS_CONTEXT_SYSTEM_AWARE);
-=======
+}
+
 #elif EMSCRIPTEN
+
 void osc::InstallBacktraceHandler(std::filesystem::path const&) {}
 
 std::tm osc::GMTimeThreadsafe(std::time_t t)
@@ -759,8 +760,9 @@
     std::tm rv{};
     gmtime_r(&t, &rv);
     return rv;
->>>>>>> 732332ad
-}
+}
+void osc::SetProcessHighDPIMode() {}
+
 #else
 #error "Unsupported platform?"
 #endif