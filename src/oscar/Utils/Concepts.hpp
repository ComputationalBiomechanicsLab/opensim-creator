--- conflicted
+++ resolved
@@ -10,26 +10,11 @@
     template<typename T, typename... U>
     concept IsAnyOf = (std::same_as<T, U> || ...);
 
-<<<<<<< HEAD
-    template<class T, class... Args>
-    concept ConstructibleFrom =
-        std::is_nothrow_destructible_v<T> &&
-        std::is_constructible_v<T, Args...>;
-
-    template<class From, class To>
-    concept ConvertibleTo =
-        std::is_convertible_v<From, To> &&
-        requires { static_cast<To>(std::declval<From>()); };
-
-    template<class F, class... Args>
-    concept Invocable = std::is_invocable_v<F, Args...>;
-=======
     template<class Sequence>
     concept Range = requires(Sequence s) {
         std::begin(s);
         std::end(s);
     };
->>>>>>> c7f35d5e
 
     template<class T>
     concept RandomAccessRange = std::random_access_iterator<typename T::iterator>;
@@ -61,6 +46,6 @@
 
     template<class T>
     concept Hashable = requires(T v) {
-        { std::hash<T>{}(v) } -> ConvertibleTo<size_t>;
+        { std::hash<T>{}(v) } -> std::convertible_to<size_t>;
     };
 }