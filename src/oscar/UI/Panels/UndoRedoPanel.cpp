--- conflicted
+++ resolved
@@ -27,7 +27,7 @@
         UndoRedoPanel::DrawContent(*m_Storage);
     }
 
-    std::shared_ptr<osc::UndoRedo> m_Storage;
+    std::shared_ptr<UndoRedo> m_Storage;
 };
 
 
@@ -60,15 +60,9 @@
         ImGui::PopID();
     }
 
-<<<<<<< HEAD
     ImGui::PushID(imguiID++);
     ImGui::Text("  %s", storage.getHead().getMessage().c_str());
     ImGui::PopID();
-=======
-    std::shared_ptr<UndoRedo> m_Storage;
-};
-
->>>>>>> 124f435c
 
     // draw redo entries oldest (lowest index) to newest (highest index)
     for (ptrdiff_t i = 0; i < storage.getNumRedoEntriesi(); ++i)
