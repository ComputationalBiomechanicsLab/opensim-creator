--- conflicted
+++ resolved
@@ -215,14 +215,8 @@
             return *m_Objects.emplace(obj->getID(), std::move(obj)).first->second;
         }
 
-<<<<<<< HEAD
-        template<DerivedFrom<MIObject> T, typename... Args>
-        T& emplace(Args&&... args)
-            requires ConstructibleFrom<T, Args&&...>
-=======
         template<std::derived_from<MIObject> T, typename... Args>
         T& emplace(Args&&... args) requires std::constructible_from<T, Args&&...>
->>>>>>> c7f35d5e
         {
             return static_cast<T&>(insert(std::make_unique<T>(std::forward<Args>(args)...)));
         }
