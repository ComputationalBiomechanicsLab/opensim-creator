--- conflicted
+++ resolved
@@ -413,18 +413,6 @@
     Utils/SimTKHelpers.h
     Utils/TPS3D.cpp
     Utils/TPS3D.h
-<<<<<<< HEAD
-  )
-
-# OpenSimCreatorConfig.h
-#
-# a configured header file that contains values that are accessible in the source
-# code at compile-time
-configure_file(
-    "${CMAKE_CURRENT_SOURCE_DIR}/OpenSimCreatorConfig.h.in"
-    "${CMAKE_CURRENT_BINARY_DIR}/generated/OpenSimCreator/OpenSimCreatorConfig.h"
-=======
->>>>>>> bd3fd701
 )
 
 target_include_directories(OpenSimCreator PUBLIC
